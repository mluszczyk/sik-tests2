import contextlib
import subprocess
<<<<<<< HEAD
import time
import unittest

from choose_port import choose_port
from common import mock_client, QUANTUM_SECONDS

PLAYER_HOSTNAME = b"mojavm"


class Master(subprocess.Popen):
    def __init__(self, args=(), port=None, *, stdout=subprocess.PIPE, stderr=None):
        if port is not None:
            assert args == ()
            args = (str(port),)
        super().__init__(("../zad2/Debug/master",) + args, stdout=stdout, stderr=stderr)

=======
import unittest


class Master(subprocess.Popen):
    def __init__(self, args=(), *, stdout=subprocess.PIPE, stderr=subprocess.DEVNULL):
        super().__init__(("../SK/radio-streaming/master",) + args, stdout=stdout, stderr=stderr)
>>>>>>> 2326d5f0

@contextlib.contextmanager
def master_context(*args, **kwargs):
    program = Master(*args, **kwargs)
    yield program

    program.kill()
    program.wait()


class TestArguments(unittest.TestCase):
    def test_no_parameters(self):
        with master_context(()) as program:
<<<<<<< HEAD
            time.sleep(1)
        line = program.stdout.readline()
        self.assertTrue(line)
=======
            with self.assertRaises(subprocess.TimeoutExpired):
                line = program.communicate(timeout=1)[1]
>>>>>>> 2326d5f0

    def test_one_parameter(self):
        with master_context(("50000",)) as program:
            with self.assertRaises(subprocess.TimeoutExpired):
                line = program.communicate(timeout=1)[1]

    def test_wrong_number(self):
        with master_context(("234", "234"), stdout=subprocess.DEVNULL, stderr=subprocess.PIPE) as program:
            line = program.communicate(timeout=1)[1]
            self.assertTrue(line)
            self.assertEqual(program.wait(timeout=1), 1)

    def test_not_a_number_suffix(self):
        with master_context(("234asdf",), stdout=subprocess.DEVNULL, stderr=subprocess.PIPE) as program:
            line = program.communicate(timeout=1)[1]
            self.assertTrue(line)
            self.assertEqual(program.wait(timeout=1), 1)

    def test_number_too_long(self):
        with master_context(("12345" * 10,), stdout=subprocess.DEVNULL, stderr=subprocess.PIPE) as program:
            line = program.communicate(timeout=1)[1]
            self.assertTrue(line)
            self.assertEqual(program.wait(timeout=1), 1)

    def test_not_a_number_at_all(self):
        with master_context(("ciastka",), stdout=subprocess.DEVNULL, stderr=subprocess.PIPE) as program:
            line = program.communicate(timeout=1)[1]
            self.assertTrue(line)
<<<<<<< HEAD
            self.assertEqual(program.wait(), 1)


class TestCommands(unittest.TestCase):
    def test_wrong_command(self):
        port = choose_port()
        with master_context((str(port),), stderr=None, stdout=None):
            time.sleep(QUANTUM_SECONDS)
            with mock_client(port) as client:
                client.send(b"WRONG_COMMAND\n")
                line = client.recv(100)
                self.assertIn(b"ERROR", line)

                client.send(b"WRONG_COMMAND\n")
                line = client.recv(100)
                self.assertIn(b"ERROR", line)

    def test_start_wrong_host(self):
        port = choose_port()
        with master_context(port=port):
            time.sleep(QUANTUM_SECONDS)
            with mock_client(port) as client:
                client.send(b"START definitely_nonexistent 1 2 3 4 5 6\n")
                line = client.recv(100)
                self.assertIn(b"ERROR", line)


class TestIntegration(unittest.TestCase):

    def test_start(self):
        port = choose_port()
        with master_context(port=port):
            time.sleep(QUANTUM_SECONDS)
            with mock_client(port) as client:
                client.send(b"START %s p1 p2 p3 p4 p5 p6\n" % PLAYER_HOSTNAME)
                text = client.recv(100)
                ok, num_str = text.strip().split()
                self.assertEqual(ok, b"OK")
                client_num = int(num_str)
                time.sleep(QUANTUM_SECONDS)
                # TODO: assert that ssh was executed with correct parameters
                # TODO: assert that the client is still running
                client.send(b"QUIT %d\n" % client_num)
                time.sleep(QUANTUM_SECONDS)
                ok = client.recv(100)
                self.assertEqual(ok, b"OK %d\n" % client_num)
                # TODO: assert that the client has been stopped
=======
            self.assertEqual(program.wait(timeout=1), 1)
>>>>>>> 2326d5f0


if __name__ == '__main__':
    unittest.main()<|MERGE_RESOLUTION|>--- conflicted
+++ resolved
@@ -1,6 +1,5 @@
 import contextlib
 import subprocess
-<<<<<<< HEAD
 import time
 import unittest
 
@@ -8,6 +7,7 @@
 from common import mock_client, QUANTUM_SECONDS
 
 PLAYER_HOSTNAME = b"mojavm"
+MASTER_PATH = "../zad2/Debug/master"
 
 
 class Master(subprocess.Popen):
@@ -15,22 +15,13 @@
         if port is not None:
             assert args == ()
             args = (str(port),)
-        super().__init__(("../zad2/Debug/master",) + args, stdout=stdout, stderr=stderr)
+        super().__init__((MASTER_PATH,) + args, stdout=stdout, stderr=stderr)
 
-=======
-import unittest
-
-
-class Master(subprocess.Popen):
-    def __init__(self, args=(), *, stdout=subprocess.PIPE, stderr=subprocess.DEVNULL):
-        super().__init__(("../SK/radio-streaming/master",) + args, stdout=stdout, stderr=stderr)
->>>>>>> 2326d5f0
 
 @contextlib.contextmanager
 def master_context(*args, **kwargs):
     program = Master(*args, **kwargs)
     yield program
-
     program.kill()
     program.wait()
 
@@ -38,44 +29,39 @@
 class TestArguments(unittest.TestCase):
     def test_no_parameters(self):
         with master_context(()) as program:
-<<<<<<< HEAD
-            time.sleep(1)
+            time.sleep(QUANTUM_SECONDS)
         line = program.stdout.readline()
         self.assertTrue(line)
-=======
-            with self.assertRaises(subprocess.TimeoutExpired):
-                line = program.communicate(timeout=1)[1]
->>>>>>> 2326d5f0
 
     def test_one_parameter(self):
         with master_context(("50000",)) as program:
-            with self.assertRaises(subprocess.TimeoutExpired):
-                line = program.communicate(timeout=1)[1]
+            time.sleep(QUANTUM_SECONDS)
+        line = program.stdout.readline()
+        self.assertIn(b"50000", line)
 
     def test_wrong_number(self):
         with master_context(("234", "234"), stdout=subprocess.DEVNULL, stderr=subprocess.PIPE) as program:
-            line = program.communicate(timeout=1)[1]
+            line = program.communicate(timeout=QUANTUM_SECONDS)[1]
             self.assertTrue(line)
-            self.assertEqual(program.wait(timeout=1), 1)
+            self.assertEqual(program.wait(timeout=QUANTUM_SECONDS), 1)
 
     def test_not_a_number_suffix(self):
         with master_context(("234asdf",), stdout=subprocess.DEVNULL, stderr=subprocess.PIPE) as program:
-            line = program.communicate(timeout=1)[1]
+            line = program.communicate(timeout=QUANTUM_SECONDS)[1]
             self.assertTrue(line)
-            self.assertEqual(program.wait(timeout=1), 1)
+            self.assertEqual(program.wait(timeout=QUANTUM_SECONDS), 1)
 
     def test_number_too_long(self):
         with master_context(("12345" * 10,), stdout=subprocess.DEVNULL, stderr=subprocess.PIPE) as program:
-            line = program.communicate(timeout=1)[1]
+            line = program.communicate(timeout=QUANTUM_SECONDS)[1]
             self.assertTrue(line)
-            self.assertEqual(program.wait(timeout=1), 1)
+            self.assertEqual(program.wait(timeout=QUANTUM_SECONDS), 1)
 
     def test_not_a_number_at_all(self):
         with master_context(("ciastka",), stdout=subprocess.DEVNULL, stderr=subprocess.PIPE) as program:
-            line = program.communicate(timeout=1)[1]
+            line = program.communicate(timeout=QUANTUM_SECONDS)[1]
             self.assertTrue(line)
-<<<<<<< HEAD
-            self.assertEqual(program.wait(), 1)
+            self.assertEqual(program.wait(timeout=QUANTUM_SECONDS), 1)
 
 
 class TestCommands(unittest.TestCase):
@@ -122,9 +108,6 @@
                 ok = client.recv(100)
                 self.assertEqual(ok, b"OK %d\n" % client_num)
                 # TODO: assert that the client has been stopped
-=======
-            self.assertEqual(program.wait(timeout=1), 1)
->>>>>>> 2326d5f0
 
 
 if __name__ == '__main__':
