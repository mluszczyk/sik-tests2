import contextlib
import os
import random
import socket
import string
import subprocess
import time
import unittest

from choose_port import choose_port
<<<<<<< HEAD
from common import (BINARY_PATH, PLAYER_BOOT_SECONDS, QUANTUM_SECONDS,
                    WAIT_TIMEOUT)
=======
from common import BINARY_PATH
>>>>>>> 40e3974a

PLAYER_PATH = os.path.join(BINARY_PATH, "player")

class Player(subprocess.Popen):
    def __init__(self, args=(), *, stdout=subprocess.PIPE, stderr=subprocess.DEVNULL):
        super().__init__((PLAYER_PATH,) + args, stdout=stdout, stderr=stderr)


@contextlib.contextmanager
def player_context(*args, **kwargs):
    program = Player(*args, **kwargs)
    time.sleep(QUANTUM_SECONDS)

    yield program

    program.kill()
    program.wait()

@contextlib.contextmanager
def streamer_server(*args, **kwargs):
    server_sock = socket.socket(socket.AF_INET, socket.SOCK_STREAM, socket.IPPROTO_TCP)
    server_sock.bind((args[0][0], int(args[0][2])))
    server_sock.listen(1)

    with player_context(*args, **kwargs) as program:
        client_sock, client_addr = server_sock.accept()
        yield (client_sock, program)

        client_sock.close()

    server_sock.close()


class TestArguments(unittest.TestCase):
    def setUp(self):
        self.PARAMS = 6

        self.parameters = [
<<<<<<< HEAD
            ("ant-waw-01.cdn.eurozet.pl", "/", "8602", "-", "50000", "yes"),
            ("ant-waw-01.cdn.eurozet.pl", "/", "8602", "-", "50000", "no"),
            ("ant-waw-01.cdn.eurozet.pl", "/", "8602", "test3.mp3", "50000", "no"),
            ("stream3.polskieradio.pl", "/", "8904", "-", "32443", "no"),
            ("localhost", "/", str(choose_port()), "-", "32443", "no"),
            ("localhost", "/", str(choose_port()), "-", "32443", "yes"),
            ("localhost", "/", str(choose_port()), "test3.mp3", "32443", "no"),
            ("localhost", "/", str(choose_port()), "test3.mp3", "32443", "yes"),
=======
            ("ant-waw-01.cdn.eurozet.pl", "/", "8602", "-", str(choose_port()), "yes"),
            ("ant-waw-01.cdn.eurozet.pl", "/", "8602", "-", str(choose_port()), "no"),
            ("ant-waw-01.cdn.eurozet.pl", "/", "8602", "test3.mp3", str(choose_port()), "no"),
            ("stream3.polskieradio.pl", "/", "8904", "-", str(choose_port()), "no"),
>>>>>>> 40e3974a
        ]

        self.wrong_parameters = [
            ["/", "sdfsdfa", "stream3.polskieradio."],
            ["/lol", "/w/"],
            ["89043284023823099", "-1", "0", "r", "65538", " "],
            ["",],
            ["502300124323423234", "wrr", "0", "-1", "65538", "", " "],
            ["tak", "nie", "", "-", "0", "1"],
        ]

    def test_valid(self):
        with player_context(self.parameters[3], stdout=subprocess.DEVNULL, stderr=subprocess.DEVNULL) as program:
            with self.assertRaises(subprocess.TimeoutExpired):
                self.assertEqual(program.wait(timeout=QUANTUM_SECONDS), 1)

    def test_no_parameters(self):
        with player_context((), stdout=subprocess.DEVNULL, stderr=subprocess.PIPE) as program:
            line = program.communicate(timeout=QUANTUM_SECONDS)[1]
            self.assertTrue(line)
            self.assertEqual(program.wait(timeout=QUANTUM_SECONDS), 1)

    def test_wrong_number_of_parameters(self):
        for num in range(0, self.PARAMS):
            tmp_parameters = tuple(self.parameters[0][0:num])
            with player_context(tmp_parameters, stdout=subprocess.DEVNULL, stderr=subprocess.PIPE) as program:
                line = program.communicate(timeout=QUANTUM_SECONDS)[1]
                self.assertTrue(line)
                self.assertNotEqual(program.wait(timeout=QUANTUM_SECONDS), 0)

        for num in range(self.PARAMS + 1, self.PARAMS + 5):
            tmp_parameters = tuple(self.parameters[0][0:self.PARAMS]) + tuple(["0"] * (num - self.PARAMS))
            with player_context(tmp_parameters, stdout=subprocess.DEVNULL, stderr=subprocess.PIPE) as program:
                line = program.communicate(timeout=QUANTUM_SECONDS)[1]
                self.assertTrue(line)
                self.assertNotEqual(program.wait(timeout=QUANTUM_SECONDS), 0)

    def test_wrong_parameters(self):
        valid_parameters = list(self.parameters[0])

        for num in range(0, self.PARAMS):
            for wrong_param in self.wrong_parameters[num]:
                tmp_parameters = valid_parameters.copy()
                tmp_parameters[num] = wrong_param

                with player_context(tuple(tmp_parameters), stdout=subprocess.DEVNULL, stderr=subprocess.PIPE) as program:
                    line = program.communicate(timeout=QUANTUM_SECONDS)[1]
                    self.assertTrue(line)
                    self.assertNotEqual(program.wait(timeout=QUANTUM_SECONDS), 0)


    def test_quit_command(self):
        valid_parameters = self.parameters[1]

        with player_context(valid_parameters, stdout=subprocess.DEVNULL, stderr=subprocess.DEVNULL) as program:
            time.sleep(PLAYER_BOOT_SECONDS) # lepiej poczekac, bo dziwne akcje odwala...

            sock = socket.socket(socket.AF_INET, socket.SOCK_DGRAM)
            sock.sendto(b'QUIT', ('localhost', int(valid_parameters[4])))
            sock.close()

            self.assertEqual(program.wait(timeout=QUANTUM_SECONDS), 0)


    def test_title_command(self):
        valid_parameters = self.parameters[0]

        with player_context(valid_parameters, stdout=subprocess.DEVNULL, stderr=subprocess.DEVNULL) as program:
            time.sleep(PLAYER_BOOT_SECONDS) # lepiej poczekac, bo dziwne akcje odwala...

            sock = socket.socket(socket.AF_INET, socket.SOCK_DGRAM)
            sock.sendto(b'TITLE', ('127.0.0.1', int(valid_parameters[4])))
            response = sock.recvfrom(1000)
            sock.close()

            self.assertTrue(response[0])
            self.assertEqual(response[1], ('127.0.0.1', int(valid_parameters[4])))


    def test_no_meta_data(self):
        valid_parameters = self.parameters[1]

        with player_context(valid_parameters, stdout=subprocess.DEVNULL, stderr=subprocess.DEVNULL) as program:
            time.sleep(PLAYER_BOOT_SECONDS) # lepiej poczekac, bo dziwne akcje odwala...

            sock = socket.socket(socket.AF_INET, socket.SOCK_DGRAM)
            sock.sendto(b'TITLE', ('127.0.0.1', int(valid_parameters[4])))
            response = sock.recvfrom(1000)
            sock.close()

            self.assertEqual(response[0], b'')
            self.assertEqual(response[1], ('127.0.0.1', int(valid_parameters[4])))

    def test_invalid_command(self):
        valid_parameters = self.parameters[0]

        with player_context(valid_parameters, stdout=subprocess.DEVNULL, stderr=subprocess.DEVNULL) as program:
            time.sleep(PLAYER_BOOT_SECONDS) # lepiej poczekac, bo dziwne akcje odwala...

            sock = socket.socket(socket.AF_INET, socket.SOCK_DGRAM)
            for _ in range(0, 10000):
                command = ''.join(random.choice(string.ascii_uppercase + string.digits) for _ in range(random.randint(4, 6)))
                sock.sendto(bytes(command, 'utf-8'), ('127.0.0.1', int(valid_parameters[4])))

            sock.close()

            with self.assertRaises(subprocess.TimeoutExpired):
                self.assertEqual(program.wait(timeout=QUANTUM_SECONDS), 0)


    def test_spam_command(self):
        valid_parameters = self.parameters[0]

        with player_context(valid_parameters, stdout=subprocess.DEVNULL, stderr=subprocess.DEVNULL) as program:
            time.sleep(PLAYER_BOOT_SECONDS) # lepiej poczekac, bo dziwne akcje odwala...

            sock = socket.socket(socket.AF_INET, socket.SOCK_DGRAM)
            for _ in range(0, 10000):
                sock.sendto(b'PAUSE', ('127.0.0.1', int(valid_parameters[4])))
                sock.sendto(b'PLAY', ('127.0.0.1', int(valid_parameters[4])))
                sock.sendto(b'TITLE', ('127.0.0.1', int(valid_parameters[4])))

            sock.close()

            with self.assertRaises(subprocess.TimeoutExpired):
                self.assertEqual(program.wait(timeout=QUANTUM_SECONDS), 0)


    def test_play_pause_command(self):
        valid_parameters = self.parameters[2]

        with player_context(valid_parameters, stdout=subprocess.DEVNULL, stderr=subprocess.DEVNULL) as program:
            time.sleep(PLAYER_BOOT_SECONDS) # lepiej poczekac, bo dziwne akcje odwala...

            # sprawdzamy czy sie plik napelnia
            size = os.path.getsize(valid_parameters[3])
            time.sleep(QUANTUM_SECONDS)
            self.assertNotEqual(size, os.path.getsize(valid_parameters[3]))

            sock = socket.socket(socket.AF_INET, socket.SOCK_DGRAM)
            sock.sendto(b'PAUSE', ('127.0.0.1', int(valid_parameters[4])))
            time.sleep(QUANTUM_SECONDS) # niech złapie komende

            # sprawdzamy czy plik przestal sie naplecia
            size = os.path.getsize(valid_parameters[3])
            time.sleep(QUANTUM_SECONDS)
            self.assertEqual(size, os.path.getsize(valid_parameters[3]))

            sock.sendto(b'PLAY', ('127.0.0.1', int(valid_parameters[4])))
            time.sleep(QUANTUM_SECONDS) # niech złapie komende

            # sprawdzamy czy znowu plik sie napelnia
            size = os.path.getsize(valid_parameters[3])
            time.sleep(QUANTUM_SECONDS)
            self.assertNotEqual(size, os.path.getsize(valid_parameters[3]))

            sock.close()

            program.kill()
            program.wait()
            os.remove(valid_parameters[3])

    def test_timeout_response(self):
        valid_parameters = self.parameters[4]
        with streamer_server(valid_parameters, stdout=subprocess.DEVNULL, stderr=subprocess.PIPE) as (sock, program):
            time.sleep(WAIT_TIMEOUT)

            line = program.communicate(timeout=QUANTUM_SECONDS)[1]
            self.assertTrue(line)
            self.assertEqual(program.wait(timeout=QUANTUM_SECONDS), 1)

    def test_invalid_response_streamer(self):
        valid_parameters = self.parameters[4]
        with streamer_server(valid_parameters, stdout=subprocess.DEVNULL, stderr=subprocess.PIPE) as (sock, program):
            sock.send(b'ICY 404 OK\r\n')
            sock.send(b'\r\n')

            line = program.communicate(timeout=QUANTUM_SECONDS)[1]
            self.assertTrue(line)
            self.assertEqual(program.wait(timeout=QUANTUM_SECONDS), 1)

    def test_no_metaint_in_header(self):
        valid_parameters = self.parameters[5]
        with streamer_server(valid_parameters, stdout=subprocess.DEVNULL, stderr=subprocess.PIPE) as (sock, program):
            sock.send(b'ICY 200 OK\r\n')
            sock.send(b'\r\n')

            line = program.communicate(timeout=QUANTUM_SECONDS)[1]
            self.assertTrue(line)
            self.assertEqual(program.wait(timeout=QUANTUM_SECONDS), 1)

    def test_saving_data_without_meta(self):
        valid_parameters = self.parameters[6]
        with streamer_server(valid_parameters, stdout=subprocess.DEVNULL, stderr=subprocess.DEVNULL) as (sock, program):
            sock.send(b'ICY 200 OK\r\n')
            sock.send(b'\r\n')
            sock.send(b'Z' * 160000)

            time.sleep(QUANTUM_SECONDS) # flush can take a while :C
            self.assertEqual(os.path.getsize(valid_parameters[3]), 160000)

            program.kill()
            program.wait()
            os.remove(valid_parameters[3])

    # def test_saving_data_with_meta(self):
    #     valid_parameters = self.parameters[7]
    #     with streamer_server(valid_parameters, stdout=subprocess.DEVNULL, stderr=subprocess.DEVNULL) as (sock, program):
    #         sock.send(b'ICY 200 OK\r\n')
    #         sock.send(b'icy-metaint:16\r\n')
    #         sock.send(b'\r\n')
    #         sock.send(((b'Z' * 16) + (b'\x00')) * 1000)
    #
    #         time.sleep(QUANTUM_SECONDS)
    #         self.assertEqual(os.path.getsize(valid_parameters[3]), 16 * 1000)
    #
    #         program.kill()
    #         program.wait()
    #         os.remove(valid_parameters[3])


    def test_server_close_connection_when_header(self):
        valid_parameters = self.parameters[5]
        with streamer_server(valid_parameters, stdout=subprocess.DEVNULL, stderr=subprocess.DEVNULL) as (sock, program):
            sock.close()
            self.assertEqual(program.wait(timeout=QUANTUM_SECONDS), 0)

    def test_server_close_connection_when_sending_data(self):
        valid_parameters = self.parameters[5]
        with streamer_server(valid_parameters, stdout=subprocess.DEVNULL, stderr=subprocess.DEVNULL) as (sock, program):
            sock.send(b'ICY 200 OK\r\n')
            sock.send(b'icy-metaint:16\r\n')
            sock.send(b'\r\n')
            sock.send(b'Z' * 12)

            sock.close()
            self.assertEqual(program.wait(timeout=QUANTUM_SECONDS), 0)

    def test_server_close_connection_when_metadata(self):
        valid_parameters = self.parameters[5]
        with streamer_server(valid_parameters, stdout=subprocess.DEVNULL, stderr=subprocess.DEVNULL) as (sock, program):
            sock.send(b'ICY 200 OK\r\n')
            sock.send(b'icy-metaint:16\r\n')
            sock.send(b'\r\n')
            sock.send(b'Z' * 16)
            sock.send(b'\x50')
            sock.send(b"StreamTitle='title of the song';")

            sock.close()
            self.assertEqual(program.wait(timeout=QUANTUM_SECONDS), 0)


    def test_timeout_when_header(self):
        valid_parameters = self.parameters[5]
        with streamer_server(valid_parameters, stdout=subprocess.DEVNULL, stderr=subprocess.PIPE) as (sock, program):
            time.sleep(WAIT_TIMEOUT)

            line = program.communicate(timeout=QUANTUM_SECONDS)[1]
            self.assertTrue(line)
            self.assertEqual(program.wait(timeout=QUANTUM_SECONDS), 1)

    def test_timeout_when_sending_data(self):
        valid_parameters = self.parameters[5]
        with streamer_server(valid_parameters, stdout=subprocess.DEVNULL, stderr=subprocess.PIPE) as (sock, program):
            sock.send(b'ICY 200 OK\r\n')
            sock.send(b'icy-metaint:16\r\n')
            sock.send(b'\r\n')
            sock.send(b'Z' * 12)

            time.sleep(WAIT_TIMEOUT)

            line = program.communicate(timeout=QUANTUM_SECONDS)[1]
            self.assertTrue(line)
            self.assertEqual(program.wait(timeout=QUANTUM_SECONDS), 1)

    def test_timeout_when_metadata(self):
        valid_parameters = self.parameters[5]
        with streamer_server(valid_parameters, stdout=subprocess.DEVNULL, stderr=subprocess.PIPE) as (sock, program):
            sock.send(b'ICY 200 OK\r\n')
            sock.send(b'icy-metaint:16\r\n')
            sock.send(b'\r\n')
            sock.send(b'Z' * 16)
            sock.send(b'\x50')
            sock.send(b"StreamTitle='title of the song';")

            time.sleep(WAIT_TIMEOUT)

            line = program.communicate(timeout=QUANTUM_SECONDS)[1]
            self.assertTrue(line)
            self.assertEqual(program.wait(timeout=QUANTUM_SECONDS), 1)

if __name__ == '__main__':
    unittest.main()<|MERGE_RESOLUTION|>--- conflicted
+++ resolved
@@ -8,12 +8,8 @@
 import unittest
 
 from choose_port import choose_port
-<<<<<<< HEAD
 from common import (BINARY_PATH, PLAYER_BOOT_SECONDS, QUANTUM_SECONDS,
                     WAIT_TIMEOUT)
-=======
-from common import BINARY_PATH
->>>>>>> 40e3974a
 
 PLAYER_PATH = os.path.join(BINARY_PATH, "player")
 
@@ -52,21 +48,14 @@
         self.PARAMS = 6
 
         self.parameters = [
-<<<<<<< HEAD
-            ("ant-waw-01.cdn.eurozet.pl", "/", "8602", "-", "50000", "yes"),
-            ("ant-waw-01.cdn.eurozet.pl", "/", "8602", "-", "50000", "no"),
-            ("ant-waw-01.cdn.eurozet.pl", "/", "8602", "test3.mp3", "50000", "no"),
-            ("stream3.polskieradio.pl", "/", "8904", "-", "32443", "no"),
-            ("localhost", "/", str(choose_port()), "-", "32443", "no"),
-            ("localhost", "/", str(choose_port()), "-", "32443", "yes"),
-            ("localhost", "/", str(choose_port()), "test3.mp3", "32443", "no"),
-            ("localhost", "/", str(choose_port()), "test3.mp3", "32443", "yes"),
-=======
             ("ant-waw-01.cdn.eurozet.pl", "/", "8602", "-", str(choose_port()), "yes"),
             ("ant-waw-01.cdn.eurozet.pl", "/", "8602", "-", str(choose_port()), "no"),
             ("ant-waw-01.cdn.eurozet.pl", "/", "8602", "test3.mp3", str(choose_port()), "no"),
             ("stream3.polskieradio.pl", "/", "8904", "-", str(choose_port()), "no"),
->>>>>>> 40e3974a
+            ("localhost", "/", str(choose_port()), "-", str(choose_port()), "no"),
+            ("localhost", "/", str(choose_port()), "-", str(choose_port()), "yes"),
+            ("localhost", "/", str(choose_port()), "test3.mp3", str(choose_port()), "no"),
+            ("localhost", "/", str(choose_port()), "test3.mp3", str(choose_port()), "yes"),
         ]
 
         self.wrong_parameters = [
